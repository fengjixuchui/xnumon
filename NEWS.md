<<<<<<< HEAD
### xnumon develop

-   Initial version of socket events: socket-bind[5], socket-accept[6] and
    socket-connect[7] (issue #14) including associated suppression options.
    The socket-bind[5] events are considered EXPERIMENTAL and will be replaced
    by a socket-listen[5] event in a future version.
-   Also consider link(2), linkat(2), symlink(2), symlinkat(2), clonefile(2),
    clonefileat(2), fclonefileat(2), copyfile(2) and fcopyfile(2) for file
    monitoring based events.
-   Detect a bug in audit(4) where calls to renameat(2) sometimes lead to
    `AUE_RENAMEAT` records with only one instead of four path tokens
    (radar 42770257).
-   Detect a bug in audit(4) where calls to link(2) always lead to
    `AUE_LINK` records with only three instead of four path tokens
    (radar 42783724).
-   Detect a bug in audit(4) where calls to symlink(2) always lead to
    `AUE_SYMLINK` records with only one instead of two path tokens
    (radar 42784847).
-   The installer package now refuses to install on unsupported OS versions.
-   Initial version of an automated test framework (issue #9).

Configuration changes:

-   Added `suppress_socket_op_localhost`, `suppress_socket_op_by_subject_ident`
    and `suppress_socket_op_by_subject_path`.

Event schema changes:

-   Event schema version increased to 7.  Changes affect eventcodes 1,5,6,7.
-   Eventcode 1 added `evtloop.radar42770257`, `evtloop.radar42770257_fatal`,
    `evtloop.radar42783724`, `evtloop.radar42783724_fatal`,
    `evtloop.radar42784847`, `evtloop.radar42784847_fatal`,
    `sockmon.recvd`, `sockmon.procd` and `sockmon.ooms`.
-   Eventcodes 5, 6 and 7 added.
=======
### xnumon 0.1.6.2 2018-08-05

-   Hotfix release fixing a rare data corruption issue in the audit(4) record
    handling (issue #41).
>>>>>>> 4ef0829f

---

### xnumon 0.1.6.1 2018-08-01

-   Hotfix release fixing a crash in the kext event handling loop of the
    xnumon daemon (issue #36).

---

### xnumon 0.1.6 2018-07-29

-   Capability to log all environment variables at image exec (`full`),
    only log variables affecting dyld (`dyld`) or not log the environment
    (`none`) (issue #7).
-   Add `xml` log format (issue #12).
-   Add capability to omit the `sid` field of processes.
-   Rewritten event loop for improved behaviour under load (issue #33).
-   Use IOKit API instead of `kextload` to load the xnumon kext (issue #17).
-   Check global audit(4) policy settings every five minutes for clobbering
    (issue #35).

Configuration changes:

-   Added `envlevel`.
-   Added `omit_sid`.

Event schema changes:

-   Event schema version increased to 6.  Changes affect eventcodes 1 and 2.
-   Eventcode 1 added `evtloop.aupclobber`.
-   Eventcode 2 added `env`.

---

### xnumon 0.1.5 2018-07-23

-   Suppressions by ident now support optionally restricting an ident to a
    specific team ID (issue #27).
-   User and group IDs are now by default resolved to names (issues #4, #28).
-   User and group ID -1 is now logged as signed integer -1 instead of unsigned
    integer 4294967295 (issue #29).
-   Extract the `origin` of good signed binaries from the code signature:
    Apple System (`system`), Mac App Store (`appstore`),
    Developer ID (`devid`), other Apple (`generic`) or signature from CA in
    system's Trust Settings database (`trusted`) (issue #31) and align
    algorithm with Gatekeeper.
-   Report code signatures from untrusted CAs as signature `untrusted` with no
    origin instead of signature `bad`.
-   Add capability to omit somewhat less useful fields from logged events:
    file mode, size, mtime, ctime, btime, and groups (file gid and process
    egid/rgid) (issue #3).
-   Treat TTY device `/dev/null` and source address `0.0.0.0` as no device and
    no address respectively and hide the `dev` and `addr` fields accordingly
    unless an actual TTY device or source address is reported by audit(4).
-   Fix automatic configuration reloading to pick up changes to the config file
    during the first five minutes and during initialization.
-   Add metric for the number of processes successfully acquired from live
    process state as part of working around some bug or missed event.
-   Add raw log destination driver mode to facilitate fully custom logging
    within the current log driver model.
-   Add `chkcs` developer utility to extract code signatures from binaries or
    bundles on the command line.

Configuration changes:

-   Extended `suppress_image_exec_by_ident`,
    `suppress_image_exec_by_ancestor_ident` and
    `suppress_process_access_by_subject_ident` to support ident@teamid syntax.
-   Added `resolve_users_groups`.
-   Added `omit_mode`, `omit_size`, `omit_mtime`, `omit_ctime`, `omit_btime`,
    `omit_groups`.

Event schema changes:

-   Event schema version increased to 5.  Changes affect eventcodes 1-4.
-   Eventcode 1 added `procmon.liveacq`.
-   Eventcode 2 added `image.origin`.
-   Eventcode 2 renamed `image.devid` to `image.certcn`.
-   Eventcodes 2-4 added `*uname` for every `*uid` field.
-   Eventcodes 2-4 added `*gname` for every `*gid` field.

---

### xnumon 0.1.4 2018-07-15

-   Add `json-seq` log format, as defined in RFC 7464:  JSON objects are each
    prefixed by an ASCII Record Separator and terminated by an ASCII Line Feed
    character (issue #13).
-   Mark all image execs as well as subject and object processes that were
    reconstructed by pid instead of from audit events with a `reconstructed`
    field.
-   Generate an image exec event for processes that were missed during exec for
    some reason and are reconstructed by pid later on for context.
-   Make configurable whether processes already running at xnumon agent start
    should generate an image exec event (issue #8).
-   Fix text rendering of `signature` field on images.
-   Use travis-ci.com for continuous integration on supported macOS versions
    (issue #24).

Configuration changes:

-   Add `suppress_image_exec_at_start`.

Event schema changes:

-   Event schema version increased to 4.  Changes affect eventcodes 2-4.
-   Eventcode 2 added `reconstructed`.
-   Eventcode 4 added `object.reconstructed`.
-   Eventcodes 2-4 added `subject.reconstructed`.

---

### xnumon 0.1.3 2018-07-07

-   Fix ancestors default if not set from 0 back to unlimited as documented and
    omit ancestors array entirely if ancestors is 0.
-   Suppressions by path now also match the script path, not only the image or
    interpreter path.
-   Add ability to suppress child image exec events by ancestor ident or path
    in order to be able to suppress noisy things like MacPorts builds
    (issue #22).
-   Streamlined signer information from code signatures now includes
    developer ID and team ID instead of the full certificate chain, which
    results in lower heap usage and lower log volume for essentially the same
    information (issue #20).
-   Extract CDHash from code signatures (issue #21).
-   Add ability to omit hashes for Apple-signed binaries, enabled by default
    (issue #2).
-   Verify that signatures on Apple binaries are anchored at the Apple root.

Configuration changes:

-   Rename `suppress_process_access_by_ident` and
    `suppress_process_access_by_path` to
    `suppress_process_access_by_subject_ident` and
    `suppress_process_access_by_subject_path`.
-   Add `suppress_image_exec_by_ancestor_ident` and
    `suppress_image_exec_by_ancestor_path`.
-   Add `omit_apple_hashes`.

Event schema changes:

-   Event schema version increased to 3.  Changes affect eventcodes 1-4.
-   Eventcode 1 replaced `evtloop.needargv`, `evtloop.needcwd` and
    `evtloop.needpath` with `evtloop.radar38845422_fatal`,
    `evtloop.radar39267328_fatal` and `evtloop.radar39623812_fatal`.
-   Eventcode 1 added `evtloop.missingtoken` and `evtloop.radar38845784`.
-   Eventcode 2 replaced `image.codesign.result`, `image.codesign.cert`,
    `image.codesign.chain` with `image.signature`, `image.teamid` and
    `image.devid`.
-   Eventcode 2 added `image.cdhash`.
-   Eventcodes 2-4 added `subject.image.teamid` and
    `subject.ancestors[].teamid`.

---

### xnumon 0.1.2 2018-06-24

-   Fix handling of `ptrace` and `task_for_pid` audit events for pid 0 or -1.
-   Fix default hash if unspecified to be sha256 as documented in the default
    config.

Configuration changes:

-   Add `events` config option to configure the desired eventcodes (issue #1).
-   Add `stats_interval` config option to control how often xnumon-stats[1]
    events are generated.
-   Add `debug` config option to control whether debug messages are logged to
    stderr.
-   Add `reload|restart` target to `xnumonctl`, rename `logstats` to `event1`.

Event schema changes:

-   Event schema version increased to 2.  Changes affect eventcodes 0 and 1.
    Eventcode 0 added config.events, config.stats_interval, config.debug.
    Eventcode 1 removed evtloop.pathbugs, procmon.cwdmiss, procmon.eimiss;
    added evtloop.radar38845422, evtloop.radar39267328, evtloop.radar39623812,
    evtloop.needpath, evtloop.needargv, evtloop.needcwd, procmon.miss.bypid,
    procmon.miss.forksubj, procmon.miss.execsubj, procmon.miss.execinterp,
    procmon.miss.chdirsubj, procmon.miss.getcwd.

---

### xnumon 0.1.1 2018-06-17

-   Fix code signature extraction by using the strictest possible form of
    code signature verification.  Addresses fat binaries containing a
    combination of good and bad Mach-O binaries mistakenly being treated as
    having a good signature, as published by Josh Pitts of okta.
-   Fix installer package scripts for installing on external disks.
-   Harden permissions on default configuration file and directory.

---

### xnumon 0.1.0 2018-06-15

Initial release at [AREA41](//a41con.ch) 2018.<|MERGE_RESOLUTION|>--- conflicted
+++ resolved
@@ -1,4 +1,3 @@
-<<<<<<< HEAD
 ### xnumon develop
 
 -   Initial version of socket events: socket-bind[5], socket-accept[6] and
@@ -33,12 +32,13 @@
     `evtloop.radar42784847`, `evtloop.radar42784847_fatal`,
     `sockmon.recvd`, `sockmon.procd` and `sockmon.ooms`.
 -   Eventcodes 5, 6 and 7 added.
-=======
+
+---
+
 ### xnumon 0.1.6.2 2018-08-05
 
 -   Hotfix release fixing a rare data corruption issue in the audit(4) record
     handling (issue #41).
->>>>>>> 4ef0829f
 
 ---
 
