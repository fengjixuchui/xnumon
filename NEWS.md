--- conflicted
+++ resolved
@@ -1,4 +1,3 @@
-<<<<<<< HEAD
 ### xnumon develop
 
 -   Socket events: socket-listen[5], socket-accept[6] and socket-connect[7]
@@ -45,12 +44,13 @@
 -   Eventcode 4 added `program.rpath` and `program.path` is now exactly the
     unresolved ProgramPath from the plist.
 -   Eventcodes 5, 6 and 7 added.
-=======
+
+---
+
 ### xnumon 0.1.7.1 2018-10-08
 
 -   Bugfix release fixing the handling of ptrace(2) for non-`PT_ATTACHEXC`
     requests.
->>>>>>> db9c4d6f
 
 ---
 
