--- conflicted
+++ resolved
@@ -19,18 +19,16 @@
     Licensed under the MIT license.
     https://github.com/swansontec/map-macro
 
-<<<<<<< HEAD
+Mk/xcode.mk, kext/Mk/{kext,xcode}.mk:
+
+    Copyright (c) Daniel Roethlisberger.
+    Released under the Unlicense.
+    https://github.com/droe/example.kext
+
 test/haklib/*:
 
     Copyright (c) Daniel Roethlisberger.
     Licensed under a 2-clause BSD license.
     https://github.com/droe/haklib
-=======
-kext/Mk/kext.mk:
-
-    Copyright (c) Daniel Roethlisberger.
-    Licensed under the Unlicense.
-    https://github.com/droe/example.kext
->>>>>>> b20321b3
 
 See the respective source code, license and/or website for details.